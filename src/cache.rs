use std::{
    collections::HashMap,
    path::{Path, PathBuf},
    sync::Arc,
};

use crate::{Template, Tileset};

/// A reference type that is used to refer to a resource. For the owned variant, see [`ResourcePathBuf`].
pub type ResourcePath = Path;
/// An owned type that is used to refer to a resource. For the non-owned variant, see [`ResourcePath`].
pub type ResourcePathBuf = PathBuf;

/// A trait identifying a data type that holds resources (such as tilesets) and maps them to a
/// [`ResourcePath`] to prevent loading them more than once.
pub trait ResourceCache {
    /// Obtains a tileset from the cache, if it exists.
    ///
    /// # Example
    /// ```
    /// use std::fs::File;
    /// use tiled::{FilesystemResourceCache, ResourceCache, Tileset};
<<<<<<< HEAD
    /// # use tiled::TiledError;
    /// # use std::sync::Arc;
    /// # fn main() -> Result<(), TiledError> {
=======
    /// # use tiled::Result;
    /// # fn main() -> Result<()> {
>>>>>>> 377d748b
    /// let mut cache = FilesystemResourceCache::new();
    /// let path = "assets/tilesheet.tsx";
    ///
    /// assert!(cache.get_tileset(path).is_none());
    /// let tileset = Arc::new(Tileset::parse_reader(File::open(path).unwrap(), path, &mut cache).unwrap());
    /// cache.insert_tileset(path, tileset);
    /// assert!(cache.get_tileset(path).is_some());
    /// # Ok(())
    /// # }
    /// ```
    fn get_tileset(&self, path: impl AsRef<ResourcePath>) -> Option<Arc<Tileset>>;
<<<<<<< HEAD
    /// Insert a new tileset into the cache.
    fn insert_tileset(&mut self, path: impl AsRef<ResourcePath>, tileset: Arc<Tileset>);
    /// Obtains a template from the cache, if it exists.
    fn get_template(&self, path: impl AsRef<ResourcePath>) -> Option<Arc<Template>>;
    /// Insert a new template into the cache.
    fn insert_template(&mut self, path: impl AsRef<ResourcePath>, tileset: Arc<Template>);
=======

    /// Returns the tileset mapped to `path` if it exists, otherwise calls `f` and, depending on its
    /// result, it will:
    /// - Insert the object into the cache, if the result was [`Ok`].
    /// - Return the error and leave the cache intact, if the result was [`Err`].
    fn get_or_try_insert_tileset_with<F, E>(
        &mut self,
        path: ResourcePathBuf,
        f: F,
    ) -> Result<Arc<Tileset>, E>
    where
        F: FnOnce() -> Result<Tileset, E>;
>>>>>>> 377d748b
}

/// A cache that identifies resources by their path in the user's filesystem.
#[derive(Debug)]
pub struct FilesystemResourceCache {
    tilesets: HashMap<ResourcePathBuf, Arc<Tileset>>,
    templates: HashMap<ResourcePathBuf, Arc<Template>>,
}

impl FilesystemResourceCache {
    /// Creates an empty [`FilesystemResourceCache`].
    pub fn new() -> Self {
        Self {
            tilesets: HashMap::new(),
            templates: HashMap::new(),
        }
    }
}

impl ResourceCache for FilesystemResourceCache {
    fn get_tileset(&self, path: impl AsRef<ResourcePath>) -> Option<Arc<Tileset>> {
        self.tilesets.get(path.as_ref()).map(Clone::clone)
    }

    fn insert_tileset(&mut self, path: impl AsRef<ResourcePath>, tileset: Arc<Tileset>) {
        self.tilesets.insert(path.as_ref().to_path_buf(), tileset);
    }

    fn get_template(&self, path: impl AsRef<ResourcePath>) -> Option<Arc<Template>> {
        self.templates.get(path.as_ref()).map(Clone::clone)
    }

    fn insert_template(&mut self, path: impl AsRef<ResourcePath>, tileset: Arc<Template>) {
        self.templates.insert(path.as_ref().to_path_buf(), tileset);
    }
}<|MERGE_RESOLUTION|>--- conflicted
+++ resolved
@@ -20,14 +20,9 @@
     /// ```
     /// use std::fs::File;
     /// use tiled::{FilesystemResourceCache, ResourceCache, Tileset};
-<<<<<<< HEAD
-    /// # use tiled::TiledError;
+    /// # use tiled::Result;
     /// # use std::sync::Arc;
-    /// # fn main() -> Result<(), TiledError> {
-=======
-    /// # use tiled::Result;
     /// # fn main() -> Result<()> {
->>>>>>> 377d748b
     /// let mut cache = FilesystemResourceCache::new();
     /// let path = "assets/tilesheet.tsx";
     ///
@@ -39,27 +34,12 @@
     /// # }
     /// ```
     fn get_tileset(&self, path: impl AsRef<ResourcePath>) -> Option<Arc<Tileset>>;
-<<<<<<< HEAD
     /// Insert a new tileset into the cache.
     fn insert_tileset(&mut self, path: impl AsRef<ResourcePath>, tileset: Arc<Tileset>);
     /// Obtains a template from the cache, if it exists.
     fn get_template(&self, path: impl AsRef<ResourcePath>) -> Option<Arc<Template>>;
     /// Insert a new template into the cache.
     fn insert_template(&mut self, path: impl AsRef<ResourcePath>, tileset: Arc<Template>);
-=======
-
-    /// Returns the tileset mapped to `path` if it exists, otherwise calls `f` and, depending on its
-    /// result, it will:
-    /// - Insert the object into the cache, if the result was [`Ok`].
-    /// - Return the error and leave the cache intact, if the result was [`Err`].
-    fn get_or_try_insert_tileset_with<F, E>(
-        &mut self,
-        path: ResourcePathBuf,
-        f: F,
-    ) -> Result<Arc<Tileset>, E>
-    where
-        F: FnOnce() -> Result<Tileset, E>;
->>>>>>> 377d748b
 }
 
 /// A cache that identifies resources by their path in the user's filesystem.
