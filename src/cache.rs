use std::{
    collections::HashMap,
    path::{Path, PathBuf},
    sync::Arc,
};

use crate::{Template, Tileset};

/// A reference type that is used to refer to a resource. For the owned variant, see [`ResourcePathBuf`].
pub type ResourcePath = Path;
/// An owned type that is used to refer to a resource. For the non-owned variant, see [`ResourcePath`].
pub type ResourcePathBuf = PathBuf;

/// A trait identifying a data type that holds resources (such as tilesets) and maps them to a
/// [`ResourcePath`] to prevent loading them more than once.
pub trait ResourceCache {
    /// Obtains a tileset from the cache, if it exists.
    /// 
    /// # Example
    /// ```
    /// use std::fs::File;
    /// use tiled::{FilesystemResourceCache, ResourceCache, Tileset};
    /// # use tiled::TiledError;
    /// # fn main() -> Result<(), TiledError> {
    /// let mut cache = FilesystemResourceCache::new();
    /// let path = "assets/tilesheet.tsx";
    ///
    /// assert!(cache.get_tileset(path).is_none());
    /// cache.get_or_try_insert_tileset_with(path.to_owned().into(), || Tileset::parse_reader(File::open(path).unwrap(), path))?;
    /// assert!(cache.get_tileset(path).is_some());
    /// # Ok(())
    /// # }
    /// ```
    fn get_tileset(&self, path: impl AsRef<ResourcePath>) -> Option<Arc<Tileset>>;
<<<<<<< HEAD
    fn insert_tileset(&mut self, path: PathBuf, tileset: Arc<Tileset>);
    fn get_template(&self, path: impl AsRef<ResourcePath>) -> Option<Arc<Template>>;
    fn insert_template(&mut self, path: PathBuf, tileset: Arc<Template>);
=======
    
    /// Returns the tileset mapped to `path` if it exists, otherwise calls `f` and, depending on its
    /// result, it will:
    /// - Insert the object into the cache, if the result was [`Ok`].
    /// - Return the error and leave the cache intact, if the result was [`Err`].
    fn get_or_try_insert_tileset_with<F, E>(
        &mut self,
        path: ResourcePathBuf,
        f: F,
    ) -> Result<Arc<Tileset>, E>
    where
        F: FnOnce() -> Result<Tileset, E>;
>>>>>>> 72c10e42
}

/// A cache that identifies resources by their path in the user's filesystem.
#[derive(Debug)]
pub struct FilesystemResourceCache {
    tilesets: HashMap<ResourcePathBuf, Arc<Tileset>>,
    templates: HashMap<ResourcePathBuf, Arc<Template>>,
}

impl FilesystemResourceCache {
    /// Creates an empty [`FilesystemResourceCache`].
    pub fn new() -> Self {
        Self {
            tilesets: HashMap::new(),
            templates: HashMap::new(),
        }
    }
}

impl ResourceCache for FilesystemResourceCache {
    fn get_tileset(&self, path: impl AsRef<ResourcePath>) -> Option<Arc<Tileset>> {
        self.tilesets.get(path.as_ref()).map(Clone::clone)
    }

    fn insert_tileset(&mut self, path: PathBuf, tileset: Arc<Tileset>) {
        self.tilesets.insert(path, tileset);
    }

    fn get_template(&self, path: impl AsRef<ResourcePath>) -> Option<Arc<Template>> {
        self.templates.get(path.as_ref()).map(Clone::clone)
    }

    fn insert_template(&mut self, path: PathBuf, tileset: Arc<Template>) {
        self.templates.insert(path, tileset);
    }
}<|MERGE_RESOLUTION|>--- conflicted
+++ resolved
@@ -15,41 +15,31 @@
 /// [`ResourcePath`] to prevent loading them more than once.
 pub trait ResourceCache {
     /// Obtains a tileset from the cache, if it exists.
-    /// 
+    ///
     /// # Example
     /// ```
     /// use std::fs::File;
     /// use tiled::{FilesystemResourceCache, ResourceCache, Tileset};
     /// # use tiled::TiledError;
+    /// # use std::sync::Arc;
     /// # fn main() -> Result<(), TiledError> {
     /// let mut cache = FilesystemResourceCache::new();
     /// let path = "assets/tilesheet.tsx";
     ///
     /// assert!(cache.get_tileset(path).is_none());
-    /// cache.get_or_try_insert_tileset_with(path.to_owned().into(), || Tileset::parse_reader(File::open(path).unwrap(), path))?;
+    /// let tileset = Arc::new(Tileset::parse_reader(File::open(path).unwrap(), path, &mut cache).unwrap());
+    /// cache.insert_tileset(path, tileset);
     /// assert!(cache.get_tileset(path).is_some());
     /// # Ok(())
     /// # }
     /// ```
     fn get_tileset(&self, path: impl AsRef<ResourcePath>) -> Option<Arc<Tileset>>;
-<<<<<<< HEAD
-    fn insert_tileset(&mut self, path: PathBuf, tileset: Arc<Tileset>);
+    /// Insert a new tileset into the cache.
+    fn insert_tileset(&mut self, path: impl AsRef<ResourcePath>, tileset: Arc<Tileset>);
+    /// Obtains a template from the cache, if it exists.
     fn get_template(&self, path: impl AsRef<ResourcePath>) -> Option<Arc<Template>>;
-    fn insert_template(&mut self, path: PathBuf, tileset: Arc<Template>);
-=======
-    
-    /// Returns the tileset mapped to `path` if it exists, otherwise calls `f` and, depending on its
-    /// result, it will:
-    /// - Insert the object into the cache, if the result was [`Ok`].
-    /// - Return the error and leave the cache intact, if the result was [`Err`].
-    fn get_or_try_insert_tileset_with<F, E>(
-        &mut self,
-        path: ResourcePathBuf,
-        f: F,
-    ) -> Result<Arc<Tileset>, E>
-    where
-        F: FnOnce() -> Result<Tileset, E>;
->>>>>>> 72c10e42
+    /// Insert a new template into the cache.
+    fn insert_template(&mut self, path: impl AsRef<ResourcePath>, tileset: Arc<Template>);
 }
 
 /// A cache that identifies resources by their path in the user's filesystem.
@@ -74,15 +64,15 @@
         self.tilesets.get(path.as_ref()).map(Clone::clone)
     }
 
-    fn insert_tileset(&mut self, path: PathBuf, tileset: Arc<Tileset>) {
-        self.tilesets.insert(path, tileset);
+    fn insert_tileset(&mut self, path: impl AsRef<ResourcePath>, tileset: Arc<Tileset>) {
+        self.tilesets.insert(path.as_ref().to_path_buf(), tileset);
     }
 
     fn get_template(&self, path: impl AsRef<ResourcePath>) -> Option<Arc<Template>> {
         self.templates.get(path.as_ref()).map(Clone::clone)
     }
 
-    fn insert_template(&mut self, path: PathBuf, tileset: Arc<Template>) {
-        self.templates.insert(path, tileset);
+    fn insert_template(&mut self, path: impl AsRef<ResourcePath>, tileset: Arc<Template>) {
+        self.templates.insert(path.as_ref().to_path_buf(), tileset);
     }
 }