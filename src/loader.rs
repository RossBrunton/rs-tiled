--- conflicted
+++ resolved
@@ -148,47 +148,7 @@
     /// This function will **not** cache the tileset inside the internal [`ResourceCache`], since
     /// in this context it is not an intermediate object.
     pub fn load_tsx_tileset(&mut self, path: impl AsRef<Path>) -> Result<Tileset> {
-<<<<<<< HEAD
-        let reader = File::open(path.as_ref()).map_err(|err| Error::CouldNotOpenFile {
-            path: path.as_ref().to_owned(),
-            err,
-        })?;
-        crate::parse::xml::parse_tileset(reader, path.as_ref(), &mut self.cache)
-    }
-
-    /// Parses a tileset out of a reader hopefully containing the contents of a Tiled tileset.
-    /// Uses the `path` parameter as the root for any relative paths found in the tileset.
-    ///
-    /// Unless you specifically want to load a tileset, you won't need to call this function. If
-    /// you are trying to load a map, simply use [`Loader::load_tmx_map`] or
-    /// [`Loader::load_tmx_map_from`].
-    ///
-    /// ## Example
-    /// ```
-    /// use std::fs::File;
-    /// use std::path::PathBuf;
-    /// use std::io::BufReader;
-    /// use tiled::Loader;
-    ///
-    /// let path = "assets/tilesheet.tsx";
-    /// // Note: This is just an example, if you actually need to load a file use `load_tsx_tileset`
-    /// // instead.
-    /// let reader = BufReader::new(File::open(path).unwrap());
-    /// let mut loader = Loader::new();
-    /// let tileset = loader.load_tsx_tileset_from(reader, path).unwrap();
-    ///
-    /// assert_eq!(tileset.image.unwrap().source, PathBuf::from("assets/tilesheet.png"));
-    /// ```
-    pub fn load_tsx_tileset_from(
-        &mut self,
-        reader: impl Read,
-        path: impl AsRef<Path>,
-    ) -> Result<Tileset> {
-        // This function doesn't need the cache right now, but will do once template support is in
-        crate::parse::xml::parse_tileset(reader, path.as_ref(), &mut self.cache)
-=======
-        crate::parse::xml::parse_tileset(path.as_ref(), &mut self.reader)
->>>>>>> b2c19a03
+        crate::parse::xml::parse_tileset(path.as_ref(), &mut self.reader, &mut self.cache)
     }
 
     /// Returns a reference to the loader's internal [`ResourceCache`].
