--- conflicted
+++ resolved
@@ -98,7 +98,7 @@
     /// #     .unwrap();
     /// #
     /// let tile_layers = map.layers().filter_map(|layer| match layer.layer_type() {
-    ///     tiled::LayerType::TileLayer(layer) => Some(layer),
+    ///     tiled::LayerType::Tiles(layer) => Some(layer),
     ///     _ => None,
     /// });
     ///
@@ -123,8 +123,8 @@
         parser: &mut impl Iterator<Item = XmlEventResult>,
         attrs: Vec<OwnedAttribute>,
         map_path: &Path,
+        reader: &mut impl ResourceReader,
         cache: &mut impl ResourceCache,
-        reader: &mut impl ResourceReader,
     ) -> Result<Map> {
         let ((c, infinite), (v, o, w, h, tw, th)) = get_attrs!(
             attrs,
@@ -153,22 +153,18 @@
         let mut tilesets = Vec::new();
 
         parse_tag!(parser, "map", {
-            "tileset" => |attrs| {
-                let res = Tileset::parse_xml_in_map(parser, attrs, map_path, None, cache)?;
+            "tileset" => |attrs: Vec<OwnedAttribute>| {
+                let res = Tileset::parse_xml_in_map(parser, &attrs, map_path, None, reader, cache)?;
                 match res.result_type {
                     EmbeddedParseResultType::ExternalReference { tileset_path } => {
-<<<<<<< HEAD
                         let tileset = if let Some(ts) = cache.get_tileset(&tileset_path) {
                             ts
                         } else {
-                            let file = File::open(&tileset_path).map_err(|err| Error::CouldNotOpenFile{path: tileset_path.clone(), err })?;
-                            let tileset = Arc::new(crate::parse::xml::parse_tileset(file, &tileset_path, cache)?);
+                            let tileset = Arc::new(crate::parse::xml::parse_tileset(&tileset_path,  reader, cache)?);
                             cache.insert_tileset(tileset_path.clone(), tileset.clone());
                             tileset
                         };
-=======
-                        let tileset = cache.get_or_try_insert_tileset_with(tileset_path.clone(), || crate::parse::xml::parse_tileset(&tileset_path, reader))?;
->>>>>>> b2c19a03
+
                         tilesets.push(MapTilesetGid{first_gid: res.first_gid, tileset});
                     }
                     EmbeddedParseResultType::Embedded { tileset } => {
@@ -186,6 +182,7 @@
                     map_path,
                     &tilesets,
                     None,
+                    reader,
                     cache
                 )?);
                 Ok(())
@@ -199,6 +196,7 @@
                     map_path,
                     &tilesets,
                     None,
+                    reader,
                     cache
                 )?);
                 Ok(())
@@ -212,6 +210,7 @@
                     map_path,
                     &tilesets,
                     None,
+                    reader,
                     cache
                 )?);
                 Ok(())
@@ -225,6 +224,7 @@
                     map_path,
                     &tilesets,
                     None,
+                    reader,
                     cache
                 )?);
                 Ok(())
