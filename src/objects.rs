use std::{collections::HashMap, path::Path, sync::Arc};

use xml::attribute::OwnedAttribute;

use crate::{
    error::{Error, Result},
    properties::{parse_properties, Properties},
    template::Template,
    util::{get_attrs, map_wrapper, parse_tag, XmlEventResult},
    LayerTile, LayerTileData, MapTilesetGid, ResourceCache, Tileset,
};

/// A structure describing an [`Object`]'s shape.
///
/// Also see the [TMX docs](https://doc.mapeditor.org/en/stable/reference/tmx-map-format/#tmx-object).
#[derive(Debug, PartialEq, Clone)]
#[allow(missing_docs)]
pub enum ObjectShape {
    Rect { width: f32, height: f32 },
    Ellipse { width: f32, height: f32 },
    Polyline { points: Vec<(f32, f32)> },
    Polygon { points: Vec<(f32, f32)> },
    Point(f32, f32),
}

/// Raw data belonging to an object. Used internally and for tile collisions.
///
/// Also see the [TMX docs](https://doc.mapeditor.org/en/stable/reference/tmx-map-format/#tmx-object).
#[derive(Debug, PartialEq, Clone)]
pub struct ObjectData {
    id: u32,
    tile: Option<LayerTileData>,
    /// The name of the object, which is arbitrary and set by the user.
    pub name: String,
    /// The type of the object, which is arbitrary and set by the user.
    pub obj_type: String,
    /// The width of the object, if applicable. This refers to the attribute in `object`.
    /// Since it is duplicate or irrelevant information in all cases, use the equivalent
    /// member in [`ObjectShape`] instead.
    #[deprecated(since = "0.10.0", note = "Use [`ObjectShape`] members instead")]
    pub width: f32,
    /// The height of the object, if applicable. This refers to the attribute in `object`.
    /// Since it is duplicate or irrelevant information in all cases, use the equivalent
    /// member in [`ObjectShape`] instead.
    #[deprecated(since = "0.10.0", note = "Use [`ObjectShape`] members instead")]
    pub height: f32,
    /// The X coordinate of this object in pixels.
    pub x: f32,
    /// The Y coordinate of this object in pixels.
    pub y: f32,
    /// The clockwise rotation of this object around (x,y) in degrees.
    pub rotation: f32,
    /// Whether the object is shown or hidden.
    pub visible: bool,
    /// The object's shape.
    pub shape: ObjectShape,
    /// The object's custom properties as set by the user.
    pub properties: Properties,
}

impl ObjectData {
    /// ID of the object, which is unique per map since Tiled 0.11.
    ///
    /// On older versions this value is defaulted to 0.
    #[inline]
    pub fn id(&self) -> u32 {
        self.id
    }

    /// Returns the data of the tile that this object is referencing, if it exists.
    #[inline]
    pub fn tile_data(&self) -> Option<LayerTileData> {
        self.tile.clone()
    }
}

impl ObjectData {
    /// If it is known that the object has no tile images in it (i.e. collision data)
    /// then we can pass in [`None`] as the tilesets
    pub(crate) fn new(
        parser: &mut impl Iterator<Item = XmlEventResult>,
        attrs: Vec<OwnedAttribute>,
        tilesets: Option<&[MapTilesetGid]>,
<<<<<<< HEAD
        for_tileset: Option<Arc<Tileset>>,
        base_path: &Path,
        cache: &mut impl ResourceCache,
    ) -> Result<ObjectData, TiledError> {
        let (mut id, mut tile, mut x, mut y, mut n, mut t, mut w, mut h, mut v, mut r, template) = get_attrs!(
=======
    ) -> Result<ObjectData> {
        let ((id, tile, n, t, w, h, v, r), (x, y)) = get_attrs!(
>>>>>>> 377d748b
            attrs,
            optionals: [
                ("id", id, |v:String| v.parse().ok()),
                ("gid", tile, |v:String| v.parse().ok()
                                            .and_then(|bits| LayerTileData::from_bits(bits, tilesets?, for_tileset.as_ref().cloned()))),
                ("x", x, |v:String| v.parse().ok()),
                ("y", y, |v:String| v.parse().ok()),
                ("name", name, |v:String| v.parse().ok()),
                ("type", obj_type, |v:String| v.parse().ok()),
                ("width", width, |v:String| v.parse().ok()),
                ("height", height, |v:String| v.parse().ok()),
                ("visible", visible, |v:String| v.parse().ok().map(|x:i32| x == 1)),
                ("rotation", rotation, |v:String| v.parse().ok()),
<<<<<<< HEAD
                ("template", template, |v:String| v.parse().ok()),
            ]
=======
            ],
            required: [
                ("x", x, |v:String| v.parse().ok()),
                ("y", y, |v:String| v.parse().ok()),
            ],
            Error::MalformedAttributes("objects must have an x and a y number".to_string())
>>>>>>> 377d748b
        );

        // If the template attribute is there, we need to go fetch the template file
        let template = if let Some(template) = template {
            let s: String = template;
            let parent_dir = base_path.parent().ok_or(TiledError::PathIsNotFile)?;
            let template_path = parent_dir.join(Path::new(&s));

            let template = Template::parse_template(&template_path, cache)?;

            // The template sets the default values for the object
            if let Some(obj) = &template.object {
                x.get_or_insert(obj.x);
                y.get_or_insert(obj.y);
                v.get_or_insert(obj.visible);
                #[allow(deprecated)]
                w.get_or_insert(obj.width);
                #[allow(deprecated)]
                h.get_or_insert(obj.height);
                r.get_or_insert(obj.rotation);
                id.get_or_insert(obj.id);
                n.get_or_insert(obj.name.clone());
                t.get_or_insert(obj.obj_type.clone());
                if let Some(templ_tile) = obj.tile.clone() {
                    tile.get_or_insert(templ_tile);
                }
            };
            Some(template)
        } else {
            None
        };

        let x = x.unwrap_or(0f32);
        let y = y.unwrap_or(0f32);
        let visible = v.unwrap_or(true);
        let width = w.unwrap_or(0f32);
        let height = h.unwrap_or(0f32);
        let rotation = r.unwrap_or(0f32);
        let id = id.unwrap_or(0u32);
        let name = n.unwrap_or_else(|| String::new());
        let obj_type = t.unwrap_or_else(|| String::new());
        let mut shape = None;
        let mut properties = HashMap::new();

        parse_tag!(parser, "object", {
            "ellipse" => |_| {
                shape = Some(ObjectShape::Ellipse {
                    width,
                    height,
                });
                Ok(())
            },
            "polyline" => |attrs| {
                shape = Some(ObjectData::new_polyline(attrs)?);
                Ok(())
            },
            "polygon" => |attrs| {
                shape = Some(ObjectData::new_polygon(attrs)?);
                Ok(())
            },
            "point" => |_| {
                shape = Some(ObjectShape::Point(x, y));
                Ok(())
            },
            "properties" => |_| {
                properties = parse_properties(parser)?;
                Ok(())
            },
        });

        let shape = shape.unwrap_or(ObjectShape::Rect { width, height });

        // Possibly copy properties from the template into the object
        // Any that already exist in the object's map don't get copied over
        if let Some(templ) = template {
            if let Some(obj) = &templ.object {
                for (k, v) in &obj.properties {
                    if !properties.contains_key(k) {
                        properties.insert(k.clone(), v.clone());
                    }
                }
            }
        }

        #[allow(deprecated)]
        Ok(ObjectData {
            id,
            tile,
            name,
            obj_type,
            width,
            height,
            x,
            y,
            rotation,
            visible,
            shape,
            properties,
        })
    }
}

impl ObjectData {
    fn new_polyline(attrs: Vec<OwnedAttribute>) -> Result<ObjectShape> {
        let s = get_attrs!(
            attrs,
            required: [
                ("points", points, |v| Some(v)),
            ],
            Error::MalformedAttributes("A polyline must have points".to_string())
        );
        let points = ObjectData::parse_points(s)?;
        Ok(ObjectShape::Polyline { points })
    }

    fn new_polygon(attrs: Vec<OwnedAttribute>) -> Result<ObjectShape> {
        let s = get_attrs!(
            attrs,
            required: [
                ("points", points, |v| Some(v)),
            ],
            Error::MalformedAttributes("A polygon must have points".to_string())
        );
        let points = ObjectData::parse_points(s)?;
        Ok(ObjectShape::Polygon { points: points })
    }

    fn parse_points(s: String) -> Result<Vec<(f32, f32)>> {
        let pairs = s.split(' ');
        pairs
            .map(|point| point.split(','))
            .map(|components| {
                let v: Vec<&str> = components.collect();
                if v.len() != 2 {
                    return Err(Error::MalformedAttributes(
                        "one of a polyline's points does not have an x and y coordinate"
                            .to_string(),
                    ));
                }
                let (x, y) = (v[0].parse().ok(), v[1].parse().ok());
                match (x, y) {
                    (Some(x), Some(y)) => Ok((x, y)),
                    _ => Err(Error::MalformedAttributes(
                        "one of polyline's points does not have i32eger coordinates".to_string(),
                    )),
                }
            })
            .collect()
    }
}

map_wrapper!(
    #[doc = "Wrapper over an [`ObjectData`] that contains both a reference to the data as well as
    to the map it is contained in."]
    Object => ObjectData
);

impl<'map> Object<'map> {
    /// Returns the tile that the object is using as image, if any.
    pub fn get_tile(&self) -> Option<LayerTile<'map>> {
        self.data
            .tile
            .as_ref()
            .map(|tile| LayerTile::new(self.map, tile))
    }
}<|MERGE_RESOLUTION|>--- conflicted
+++ resolved
@@ -81,16 +81,11 @@
         parser: &mut impl Iterator<Item = XmlEventResult>,
         attrs: Vec<OwnedAttribute>,
         tilesets: Option<&[MapTilesetGid]>,
-<<<<<<< HEAD
         for_tileset: Option<Arc<Tileset>>,
         base_path: &Path,
         cache: &mut impl ResourceCache,
-    ) -> Result<ObjectData, TiledError> {
+    ) -> Result<ObjectData> {
         let (mut id, mut tile, mut x, mut y, mut n, mut t, mut w, mut h, mut v, mut r, template) = get_attrs!(
-=======
-    ) -> Result<ObjectData> {
-        let ((id, tile, n, t, w, h, v, r), (x, y)) = get_attrs!(
->>>>>>> 377d748b
             attrs,
             optionals: [
                 ("id", id, |v:String| v.parse().ok()),
@@ -104,23 +99,14 @@
                 ("height", height, |v:String| v.parse().ok()),
                 ("visible", visible, |v:String| v.parse().ok().map(|x:i32| x == 1)),
                 ("rotation", rotation, |v:String| v.parse().ok()),
-<<<<<<< HEAD
                 ("template", template, |v:String| v.parse().ok()),
             ]
-=======
-            ],
-            required: [
-                ("x", x, |v:String| v.parse().ok()),
-                ("y", y, |v:String| v.parse().ok()),
-            ],
-            Error::MalformedAttributes("objects must have an x and a y number".to_string())
->>>>>>> 377d748b
         );
 
         // If the template attribute is there, we need to go fetch the template file
         let template = if let Some(template) = template {
             let s: String = template;
-            let parent_dir = base_path.parent().ok_or(TiledError::PathIsNotFile)?;
+            let parent_dir = base_path.parent().ok_or(Error::PathIsNotFile)?;
             let template_path = parent_dir.join(Path::new(&s));
 
             let template = Template::parse_template(&template_path, cache)?;
