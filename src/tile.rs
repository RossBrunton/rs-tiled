use std::{collections::HashMap, path::Path, sync::Arc};

use xml::attribute::OwnedAttribute;

use crate::{
    animation::{parse_animation, Frame},
    error::Error,
    image::Image,
    layers::ObjectLayerData,
    properties::{parse_properties, Properties},
    util::{get_attrs, parse_tag, XmlEventResult},
<<<<<<< HEAD
    ResourceCache, Tileset,
=======
    Result, Tileset,
>>>>>>> 377d748b
};

/// A tile ID, local to a tileset.
pub type TileId = u32;

#[derive(Debug, PartialEq, Clone, Default)]
pub(crate) struct TileData {
    image: Option<Image>,
    properties: Properties,
    collision: Option<ObjectLayerData>,
    animation: Option<Vec<Frame>>,
    tile_type: Option<String>,
    probability: f32,
}

/// Points to a tile belonging to a tileset.
#[derive(Debug)]
pub struct Tile<'tileset> {
    pub(crate) tileset: &'tileset Tileset,
    pub(crate) data: &'tileset TileData,
}

impl<'tileset> Tile<'tileset> {
    pub(crate) fn new(tileset: &'tileset Tileset, data: &'tileset TileData) -> Self {
        Self { tileset, data }
    }

    /// Get the tileset this tile is from.
    pub fn tileset(&self) -> &'tileset Tileset {
        self.tileset
    }

    /// Get a reference to the tile's image.
    pub fn image(&self) -> Option<&Image> {
        self.data.image.as_ref()
    }

    /// Get a reference to the tile's properties.
    pub fn properties(&self) -> &Properties {
        &self.data.properties
    }

    /// Get a reference to the tile's collision.
    pub fn collision(&self) -> Option<&ObjectLayerData> {
        self.data.collision.as_ref()
    }

    /// Get a reference to the tile's animation frames.
    pub fn animation(&self) -> Option<&[Frame]> {
        self.data.animation.as_ref().map(Vec::as_slice)
    }

    /// Get a reference to the tile's type.
    pub fn tile_type(&self) -> Option<&str> {
        self.data.tile_type.as_deref()
    }

    /// Get the tile's probability.
    pub fn probability(&self) -> f32 {
        self.data.probability
    }
}

impl TileData {
    pub(crate) fn new(
        parser: &mut impl Iterator<Item = XmlEventResult>,
        attrs: Vec<OwnedAttribute>,
        path_relative_to: &Path,
<<<<<<< HEAD
        for_tileset: Option<Arc<Tileset>>,
        cache: &mut impl ResourceCache,
    ) -> Result<(TileId, TileData), TiledError> {
=======
    ) -> Result<(TileId, TileData)> {
>>>>>>> 377d748b
        let ((tile_type, probability), id) = get_attrs!(
            attrs,
            optionals: [
                ("type", tile_type, |v:String| v.parse().ok()),
                ("probability", probability, |v:String| v.parse().ok()),
            ],
            required: [
                ("id", id, |v:String| v.parse::<u32>().ok()),
            ],
            Error::MalformedAttributes("tile must have an id with the correct type".to_string())
        );

        let mut image = Option::None;
        let mut properties = HashMap::new();
        let mut objectgroup = None;
        let mut animation = None;
        parse_tag!(parser, "tile", {
            "image" => |attrs| {
                image = Some(Image::new(parser, attrs, path_relative_to)?);
                Ok(())
            },
            "properties" => |_| {
                properties = parse_properties(parser)?;
                Ok(())
            },
            "objectgroup" => |attrs| {
                objectgroup = Some(ObjectLayerData::new(parser, attrs, None, for_tileset.as_ref().cloned(), path_relative_to, cache)?.0);
                Ok(())
            },
            "animation" => |_| {
                animation = Some(parse_animation(parser)?);
                Ok(())
            },
        });
        Ok((
            id,
            TileData {
                image,
                properties,
                collision: objectgroup,
                animation,
                tile_type,
                probability: probability.unwrap_or(1.0),
            },
        ))
    }
}<|MERGE_RESOLUTION|>--- conflicted
+++ resolved
@@ -9,11 +9,7 @@
     layers::ObjectLayerData,
     properties::{parse_properties, Properties},
     util::{get_attrs, parse_tag, XmlEventResult},
-<<<<<<< HEAD
-    ResourceCache, Tileset,
-=======
-    Result, Tileset,
->>>>>>> 377d748b
+    ResourceCache, Result, Tileset,
 };
 
 /// A tile ID, local to a tileset.
@@ -82,13 +78,9 @@
         parser: &mut impl Iterator<Item = XmlEventResult>,
         attrs: Vec<OwnedAttribute>,
         path_relative_to: &Path,
-<<<<<<< HEAD
         for_tileset: Option<Arc<Tileset>>,
         cache: &mut impl ResourceCache,
-    ) -> Result<(TileId, TileData), TiledError> {
-=======
     ) -> Result<(TileId, TileData)> {
->>>>>>> 377d748b
         let ((tile_type, probability), id) = get_attrs!(
             attrs,
             optionals: [
