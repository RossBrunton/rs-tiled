use std::{collections::HashMap, sync::Arc};

use xml::attribute::OwnedAttribute;

use crate::{
    util::{floor_div, get_attrs, map_wrapper, parse_tag, XmlEventResult},
<<<<<<< HEAD
    LayerTile, LayerTileData, MapTilesetGid, TiledError, Tileset,
=======
    LayerTile, LayerTileData, MapTilesetGid, TiledError,
>>>>>>> 72c10e42
};

use super::util::parse_data_line;

/// The raw data of a [`InfiniteTileLayer`]. Does not include a reference to its parent [`Map`](crate::Map).
#[derive(PartialEq, Clone)]
pub struct InfiniteTileLayerData {
    chunks: HashMap<(i32, i32), Chunk>,
}

impl std::fmt::Debug for InfiniteTileLayerData {
    fn fmt(&self, f: &mut std::fmt::Formatter<'_>) -> std::fmt::Result {
        f.debug_struct("InfiniteTileLayerData").finish()
    }
}

impl InfiniteTileLayerData {
    pub(crate) fn new(
        parser: &mut impl Iterator<Item = XmlEventResult>,
        attrs: Vec<OwnedAttribute>,
        tilesets: &[MapTilesetGid],
        for_tileset: Option<Arc<Tileset>>,
    ) -> Result<Self, TiledError> {
        let (e, c) = get_attrs!(
            attrs,
            optionals: [
                ("encoding", encoding, |v| Some(v)),
                ("compression", compression, |v| Some(v)),
            ]
        );

        let mut chunks = HashMap::<(i32, i32), Chunk>::new();
        parse_tag!(parser, "data", {
            "chunk" => |attrs| {
                let chunk = InternalChunk::new(parser, attrs, e.clone(), c.clone(), tilesets, for_tileset.as_ref().cloned())?;
                for x in chunk.x..chunk.x + chunk.width as i32 {
                    for y in chunk.y..chunk.y + chunk.height as i32 {
                        let chunk_pos = tile_to_chunk_pos(x, y);
                        let relative_pos = (x - chunk_pos.0 * Chunk::WIDTH as i32, y - chunk_pos.1 * Chunk::HEIGHT as i32);
                        let chunk_index = (relative_pos.0 + relative_pos.1 * Chunk::WIDTH as i32) as usize;
                        let internal_pos = (x - chunk.x, y - chunk.y);
                        let internal_index = (internal_pos.0 + internal_pos.1 * chunk.width as i32) as usize;

                        chunks.entry(chunk_pos).or_insert_with(Chunk::new).tiles[chunk_index] = chunk.tiles[internal_index].clone();
                    }
                }
                Ok(())
            }
        });

        Ok(Self { chunks })
    }

    pub(crate) fn get_tile(&self, x: i32, y: i32) -> Option<&LayerTileData> {
        let chunk_pos = tile_to_chunk_pos(x, y);
        self.chunks
            .get(&chunk_pos)
            .and_then(|chunk| {
                let relative_pos = (
                    x - chunk_pos.0 * Chunk::WIDTH as i32,
                    y - chunk_pos.1 * Chunk::HEIGHT as i32,
                );
                let chunk_index = (relative_pos.0 + relative_pos.1 * Chunk::WIDTH as i32) as usize;
                chunk.tiles.get(chunk_index).map(Option::as_ref)
            })
            .flatten()
    }
}

fn tile_to_chunk_pos(x: i32, y: i32) -> (i32, i32) {
    (
        floor_div(x, Chunk::WIDTH as i32),
        floor_div(y, Chunk::HEIGHT as i32),
    )
}

/// Part of an infinite tile layer.
#[derive(Debug, PartialEq, Clone)]
pub struct Chunk {
    tiles: Box<[Option<LayerTileData>; Self::TILE_COUNT]>,
}

impl Chunk {
    /// Internal infinite layer chunk width. Do not rely on this value as it might change between
    /// versions.
    pub const WIDTH: u32 = 16;
    /// Internal infinite layer chunk height. Do not rely on this value as it might change between
    /// versions.
    pub const HEIGHT: u32 = 16;
    /// Internal infinite layer chunk tile count. Do not rely on this value as it might change
    /// between versions.
    pub const TILE_COUNT: usize = Self::WIDTH as usize * Self::HEIGHT as usize;

    pub(crate) fn new() -> Self {
        const INIT: Option<LayerTileData> = None;
        Self {
            tiles: Box::new([INIT; Self::TILE_COUNT]),
        }
    }
}

#[derive(Debug, PartialEq, Clone)]
struct InternalChunk {
    /// The X coordinate of the top-left-most tile in the chunk.
    /// Corresponds to the `x` attribute in the TMX format.
    x: i32,
    /// The Y coordinate of the top-left-most tile in the chunk.
    /// Corresponds to the `y` attribute in the TMX format.
    y: i32,
    width: u32,
    height: u32,
    tiles: Vec<Option<LayerTileData>>,
}

impl InternalChunk {
    pub(crate) fn new(
        parser: &mut impl Iterator<Item = XmlEventResult>,
        attrs: Vec<OwnedAttribute>,
        encoding: Option<String>,
        compression: Option<String>,
        tilesets: &[MapTilesetGid],
        for_tileset: Option<Arc<Tileset>>,
    ) -> Result<Self, TiledError> {
        let (x, y, width, height) = get_attrs!(
            attrs,
            required: [
                ("x", x, |v: String| v.parse().ok()),
                ("y", y, |v: String| v.parse().ok()),
                ("width", width, |v: String| v.parse().ok()),
                ("height", height, |v: String| v.parse().ok()),
            ],
            TiledError::MalformedAttributes("chunk must have x, y, width & height attributes".to_string())
        );

        let tiles = parse_data_line(encoding, compression, parser, tilesets, for_tileset)?;

        Ok(InternalChunk {
            x,
            y,
            width,
            height,
            tiles,
        })
    }
}

map_wrapper!(
    #[doc = "A [`TileLayer`](super::TileLayer) with no bounds, internally stored using [`Chunk`]s."]
    InfiniteTileLayer => InfiniteTileLayerData
);

impl<'map> InfiniteTileLayer<'map> {
    /// Obtains the tile present at the position given.
    ///
    /// If the position is empty, this function will return [`None`].
    pub fn get_tile(&self, x: i32, y: i32) -> Option<LayerTile> {
        self.data
            .get_tile(x, y)
            .and_then(|data| Some(LayerTile::new(self.map, data)))
    }
}<|MERGE_RESOLUTION|>--- conflicted
+++ resolved
@@ -4,11 +4,7 @@
 
 use crate::{
     util::{floor_div, get_attrs, map_wrapper, parse_tag, XmlEventResult},
-<<<<<<< HEAD
     LayerTile, LayerTileData, MapTilesetGid, TiledError, Tileset,
-=======
-    LayerTile, LayerTileData, MapTilesetGid, TiledError,
->>>>>>> 72c10e42
 };
 
 use super::util::parse_data_line;
